import * as React from 'react'
import { FaEdit } from 'react-icons/fa'
import { marked } from 'marked'
import markedAlert from 'marked-alert'
import { gfmHeadingId, getHeadingList } from 'marked-gfm-heading-id'
import { DocTitle } from '~/components/DocTitle'
import { Markdown } from '~/components/Markdown'
import { Toc } from './Toc'
import { twMerge } from 'tailwind-merge'

type DocProps = {
  title: string
  content: string
  repo: string
  branch: string
  filePath: string
  shouldRenderToc?: boolean
  colorFrom?: string
  colorTo?: string
}

export function Doc({
  title,
  content,
  repo,
  branch,
  filePath,
  shouldRenderToc = false,
  colorFrom,
  colorTo,
}: DocProps) {
  const { markup, headings } = React.useMemo(() => {
    const markup = marked.use(
      { gfm: true },
      gfmHeadingId(),
      markedAlert()
    )(content) as string

    const headings = getHeadingList()

    return { markup, headings }
  }, [content])

  const isTocVisible = shouldRenderToc && headings && headings.length > 1

  return (
<<<<<<< HEAD
    <div className="p-4 lg:p-6 overflow-auto w-full bg-white/70 dark:bg-black/50 m-2 md:m-4 xl:m-8 rounded-xl">
      {title ? <DocTitle>{title}</DocTitle> : null}
      <div className="h-4" />
      <div className="h-px bg-gray-500 opacity-20" />
      <div className="h-4" />
      <div className="prose prose-gray prose-sm prose-p:leading-7 dark:prose-invert max-w-none">
        <Markdown code={content} />
      </div>
      <div className="h-12" />
      <div className="w-full h-px bg-gray-500 opacity-30" />
      <div className="py-4 opacity-70">
        <a
          href={`https://github.com/${repo}/tree/${branch}/${filePath}`}
          className="flex items-center gap-2"
=======
    <div className="w-full p-2 md:p-4 xl:p-8">
      <div
        className={twMerge(
          'flex bg-white/70 dark:bg-black/30 mx-auto rounded-xl max-w-[936px]',
          isTocVisible && 'max-w-full'
        )}
      >
        <div
          className={twMerge(
            'flex overflow-auto flex-col w-full p-4 lg:p-6',
            isTocVisible && 'border-r border-gray-500/20 !pr-0'
          )}
>>>>>>> bda6524f
        >
          {title ? <DocTitle>{title}</DocTitle> : null}
          <div className="h-4" />
          <div className="h-px bg-gray-500 opacity-20" />
          <div className="h-4" />
          <div
            className={twMerge(
              'prose prose-gray prose-sm prose-p:leading-7 dark:prose-invert max-w-none',
              isTocVisible && 'pr-4 lg:pr-6'
            )}
          >
            <Markdown htmlMarkup={markup} />
          </div>
          <div className="h-12" />
          <div className="w-full h-px bg-gray-500 opacity-30" />
          <div className="py-4 opacity-70">
            <a
              href={`https://github.com/${repo}/tree/${branch}/${filePath}`}
              className="flex items-center gap-2"
            >
              <FaEdit /> Edit on GitHub
            </a>
          </div>
          <div className="h-24" />
        </div>

        {isTocVisible && (
          <div className="max-w-52 w-full hidden 2xl:block transition-all">
            <Toc headings={headings} colorFrom={colorFrom} colorTo={colorTo} />
          </div>
        )}
      </div>
    </div>
  )
}<|MERGE_RESOLUTION|>--- conflicted
+++ resolved
@@ -44,26 +44,10 @@
   const isTocVisible = shouldRenderToc && headings && headings.length > 1
 
   return (
-<<<<<<< HEAD
-    <div className="p-4 lg:p-6 overflow-auto w-full bg-white/70 dark:bg-black/50 m-2 md:m-4 xl:m-8 rounded-xl">
-      {title ? <DocTitle>{title}</DocTitle> : null}
-      <div className="h-4" />
-      <div className="h-px bg-gray-500 opacity-20" />
-      <div className="h-4" />
-      <div className="prose prose-gray prose-sm prose-p:leading-7 dark:prose-invert max-w-none">
-        <Markdown code={content} />
-      </div>
-      <div className="h-12" />
-      <div className="w-full h-px bg-gray-500 opacity-30" />
-      <div className="py-4 opacity-70">
-        <a
-          href={`https://github.com/${repo}/tree/${branch}/${filePath}`}
-          className="flex items-center gap-2"
-=======
     <div className="w-full p-2 md:p-4 xl:p-8">
       <div
         className={twMerge(
-          'flex bg-white/70 dark:bg-black/30 mx-auto rounded-xl max-w-[936px]',
+          'flex bg-white/70 dark:bg-black/50 mx-auto rounded-xl max-w-[936px]',
           isTocVisible && 'max-w-full'
         )}
       >
@@ -72,7 +56,6 @@
             'flex overflow-auto flex-col w-full p-4 lg:p-6',
             isTocVisible && 'border-r border-gray-500/20 !pr-0'
           )}
->>>>>>> bda6524f
         >
           {title ? <DocTitle>{title}</DocTitle> : null}
           <div className="h-4" />
