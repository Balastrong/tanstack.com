--- conflicted
+++ resolved
@@ -72,7 +72,7 @@
     ),
   },
   {
-    name: 'React Virtual',
+    name: 'TanStack Virtual',
     getStyles: () =>
       `shadow-xl shadow-purple-700/20 dark:shadow-lg dark:shadow-purple-500/30 text-purple-500 border-2 border-transparent hover:border-current`,
     to: '/virtual',
@@ -93,11 +93,7 @@
     description: `Powerful, enterprise-grade routing including first-class URL Search APIs, declarative/suspendable route loaders & code-splitting and more.`,
   },
   {
-<<<<<<< HEAD
-    name: 'TanStack Virtual',
-=======
     name: 'React Charts',
->>>>>>> c2014a4a
     getStyles: () =>
       `shadow-xl shadow-yellow-700/20 dark:shadow-lg dark:shadow-yellow-500/30 text-yellow-600 border-2 border-transparent hover:border-current`,
     to: 'https://react-charts.tanstack.com',
