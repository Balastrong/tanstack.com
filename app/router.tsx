import { createRouter as TanStackCreateRouter } from '@tanstack/react-router'
import { routerWithQueryClient } from '@tanstack/react-router-with-query'
import { ConvexQueryClient } from '@convex-dev/react-query'
import { ConvexProvider } from 'convex/react'
import { routeTree } from './routeTree.gen'
import { DefaultCatchBoundary } from './components/DefaultCatchBoundary'
import { NotFound } from './components/NotFound'
import { QueryClient } from '@tanstack/react-query'

export function createRouter() {
  const CONVEX_URL =
    (import.meta as any).env.VITE_CONVEX_URL ||
    // Hardcoded production URL as fallback for local development
    // Currently set to an instance owned by Convex Devx
    // TODO: Replace with URL to an instance owned by the TanStack team
<<<<<<< HEAD
    'https://intent-pigeon-358.convex.cloud'
=======
    'https://befitting-badger-629.convex.cloud'
>>>>>>> f41f275c
  const convexQueryClient = new ConvexQueryClient(CONVEX_URL)

  const queryClient: QueryClient = new QueryClient({
    defaultOptions: {
      queries: {
        queryKeyHashFn: convexQueryClient.hashFn(),
        queryFn: convexQueryClient.queryFn(),
      },
    },
  })

  convexQueryClient.connect(queryClient)

  const router = routerWithQueryClient(
    TanStackCreateRouter({
      routeTree,
      defaultPreload: 'intent',
      defaultErrorComponent: DefaultCatchBoundary,
      defaultStaleTime: 1,
      defaultNotFoundComponent: () => {
        return <NotFound />
      },
      context: {
        queryClient,
      },
      Wrap: ({ children }) => (
        <ConvexProvider client={convexQueryClient.convexClient}>
          {children}
        </ConvexProvider>
      ),
    }),
    queryClient
  )

  router.subscribe('onResolved', () => {
    try {
      ;(window as any)._carbonads?.refresh?.()
      document.querySelectorAll('[id^="carbonads_"]').forEach((el, i) => {
        if (i > 0) {
          el.remove()
        }
      })
    } catch {}
  })

  return router
}

declare module '@tanstack/react-router' {
  interface Register {
    router: ReturnType<typeof createRouter>
  }
  interface StaticDataRouteOption {
    baseParent?: boolean
  }
}<|MERGE_RESOLUTION|>--- conflicted
+++ resolved
@@ -13,11 +13,7 @@
     // Hardcoded production URL as fallback for local development
     // Currently set to an instance owned by Convex Devx
     // TODO: Replace with URL to an instance owned by the TanStack team
-<<<<<<< HEAD
-    'https://intent-pigeon-358.convex.cloud'
-=======
     'https://befitting-badger-629.convex.cloud'
->>>>>>> f41f275c
   const convexQueryClient = new ConvexQueryClient(CONVEX_URL)
 
   const queryClient: QueryClient = new QueryClient({
