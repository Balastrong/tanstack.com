{
  "name": "tanstack.com",
  "private": true,
  "sideEffects": false,
  "repository": "https://github.com/TanStack/tanstack.com.git",
  "packageManager": "pnpm@9.4.0",
  "type": "module",
  "scripts": {
    "dev": "npm-run-all --parallel dev:frontend dev:backend",
    "with-env": "dotenv -e ../../.env",
    "dev:frontend": "pnpm run with-env vite dev",
    "dev:backend": "convex dev --tail-logs",
    "build": "vite build",
    "start": "vite start",
    "lint": "prettier --check 'src/**/*' --ignore-unknown && eslint --ext .ts,.tsx ./src",
    "format": "prettier --write 'src/**/*' --ignore-unknown",
    "linkAll": "node scripts/link.js"
  },
  "dependencies": {
    "@auth/core": "0.37.0",
    "@convex-dev/auth": "^0.0.88",
    "@convex-dev/better-auth": "^0.7.15",
    "@convex-dev/react-query": "0.0.0-alpha.11",
    "@clerk/tanstack-react-start": "^0.21.5",
    "@erquhart/convex-oss-stats": "^0.8.1",
    "@floating-ui/react": "^0.27.8",
    "@headlessui/react": "1.7.18",
    "@number-flow/react": "^0.4.1",
    "@observablehq/plot": "^0.6.17",
    "@octokit/graphql": "^7.0.2",
    "@octokit/rest": "^20.0.2",
    "@orama/react-components": "^0.1.23",
    "@radix-ui/react-dropdown-menu": "^2.1.12",
    "@radix-ui/react-select": "^2.2.2",
    "@remix-run/node": "^2.8.1",
    "@sentry/react": "^8.35.0",
    "@sentry/vite-plugin": "^2.22.6",
    "@tailwindcss/typography": "^0.5.13",
    "@tailwindcss/vite": "^4.1.11",
    "@tanstack/react-pacer": "^0.7.0",
    "@tanstack/react-query": "^5.84.2",
    "@tanstack/react-router": "1.131.27",
    "@tanstack/react-router-devtools": "1.131.27",
    "@tanstack/react-router-with-query": "1.130.17",
    "@tanstack/react-start": "1.131.27",
    "@tanstack/react-table": "^8.21.3",
    "@types/d3": "^7.4.3",
    "@typescript-eslint/parser": "^7.2.0",
    "@vercel/analytics": "^1.2.2",
    "@vercel/speed-insights": "^1.0.10",
    "@visx/hierarchy": "^2.10.0",
    "@visx/responsive": "^2.10.0",
    "@vitejs/plugin-react": "^4.3.3",
    "airtable": "^0.12.2",
    "algoliasearch": "^5.23.4",
    "axios": "^1.6.7",
    "better-auth": "^1.3.7",
    "cmdk": "^1.1.1",
    "convex": "^1.25.4",
    "convex-oss-stats": "link:../../../erquhart/convex-oss-stats",
    "d3": "^7.9.0",
    "date-fns": "^2.30.0",
    "downshift": "^9.0.9",
    "eslint-config-react-app": "^7.0.1",
    "gray-matter": "^4.0.3",
    "html-react-parser": "^5.1.10",
    "import-meta-resolve": "^4.0.0",
    "lru-cache": "^7.13.1",
    "marked": "^13.0.2",
    "marked-alert": "^2.0.1",
    "marked-gfm-heading-id": "^4.0.0",
    "qss": "^3.0.0",
    "react": "^19.0.0",
    "react-colorful": "^5.6.1",
    "react-dom": "^19.0.0",
    "react-icons": "^5.3.0",
    "react-instantsearch": "7",
    "react-markdown": "^6.0.3",
    "remix-utils": "^8.5.0",
    "remove-markdown": "^0.5.0",
    "shiki": "^1.4.0",
    "tailwind-merge": "^1.14.0",
    "tiny-invariant": "^1.3.3",
    "vite-tsconfig-paths": "^5.0.1",
    "zod": "^4.0.17",
    "zustand": "^4.5.2"
  },
  "devDependencies": {
    "@content-collections/core": "^0.8.2",
    "@content-collections/vite": "^0.2.4",
    "@shikijs/transformers": "^1.10.3",
<<<<<<< HEAD
    "@tanstack/eslint-plugin-router": "^1.131.2",
=======
    "@types/node": "^24.3.0",
>>>>>>> 36897919
    "@types/react": "^18.3.12",
    "@types/react-dom": "^18.3.1",
    "@types/remove-markdown": "^0.3.4",
    "autoprefixer": "^10.4.18",
    "dotenv-cli": "^8.0.0",
    "eslint": "^8.57.0",
    "eslint-plugin-unicorn": "^49.0.0",
    "npm-run-all": "^4.1.5",
    "postcss": "^8.4.35",
    "prettier": "^2.8.8",
    "tailwindcss": "^4.1.11",
    "typescript": "^5.6.3",
    "vite": "^6.3.5"
  },
  "engines": {
    "node": ">=18.0.0"
  },
  "_pnpm": {
    "overrides": {
      "@tanstack/react-router": "file:../router/packages/react-router",
      "@tanstack/react-router-devtools": "file:../router/packages/router-devtools",
      "@tanstack/react-start": "file:../router/packages/react-start",
      "@tanstack/history": "file:../router/packages/history",
      "@tanstack/react-store": "file:../router/packages/react-router/node_modules/@tanstack/react-store",
      "@tanstack/router-vite-plugin": "file:../router/packages/router-vite-plugin",
      "@tanstack/router-generator": "file:../router/packages/router-generator"
    }
  }
}<|MERGE_RESOLUTION|>--- conflicted
+++ resolved
@@ -89,11 +89,8 @@
     "@content-collections/core": "^0.8.2",
     "@content-collections/vite": "^0.2.4",
     "@shikijs/transformers": "^1.10.3",
-<<<<<<< HEAD
     "@tanstack/eslint-plugin-router": "^1.131.2",
-=======
     "@types/node": "^24.3.0",
->>>>>>> 36897919
     "@types/react": "^18.3.12",
     "@types/react-dom": "^18.3.1",
     "@types/remove-markdown": "^0.3.4",
