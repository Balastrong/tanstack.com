import * as React from 'react'
import {
  Outlet,
  createRootRouteWithContext,
  redirect,
  useMatches,
  useRouterState,
  HeadContent,
  Scripts,
  useRouteContext,
} from '@tanstack/react-router'
import { QueryClient } from '@tanstack/react-query'
import appCss from '~/styles/app.css?url'
import carbonStyles from '~/styles/carbon.css?url'
import { seo } from '~/utils/seo'
import ogImage from '~/images/og.png'
import { TanStackRouterDevtoolsInProd } from '@tanstack/react-router-devtools'
import { NotFound } from '~/components/NotFound'
import { CgSpinner } from 'react-icons/cg'
import { DefaultCatchBoundary } from '~/components/DefaultCatchBoundary'
import { GamScripts } from '~/components/Gam'
import { BackgroundAnimation } from '~/components/BackgroundAnimation'
import { SearchProvider } from '~/contexts/SearchContext'
import { SearchModal } from '~/components/SearchModal'
import { ThemeProvider } from '~/components/ThemeProvider'
import { ConvexQueryClient } from '@convex-dev/react-query'
import { ConvexReactClient } from 'convex/react'

import { ConvexBetterAuthProvider } from '@convex-dev/better-auth/react'
import { authClient } from '../utils/auth.client'

import { LibrariesLayout } from './_libraries/route'
import { TanStackUser } from 'convex/auth'

export const Route = createRootRouteWithContext<{
  queryClient: QueryClient
  convexClient: ConvexReactClient
  convexQueryClient: ConvexQueryClient
  ensureUser: () => Promise<TanStackUser>
}>()({
  beforeLoad: async (ctx) => {
    if (
      ctx.location.href.match(/\/docs\/(react|vue|angular|svelte|solid)\//gm)
    ) {
      throw redirect({
        href: ctx.location.href.replace(
          /\/docs\/(react|vue|angular|svelte|solid)\//gm,
          '/docs/framework/$1/'
        ),
      })
    }
  },
  head: () => ({
    meta: [
      {
        charSet: 'utf-8',
      },
      {
        name: 'viewport',
        content: 'width=device-width, initial-scale=1',
      },
      ...seo({
        title:
          'TanStack | High Quality Open-Source Software for Web Developers',
        description: `Headless, type-safe, powerful utilities for complex workflows like Data Management, Data Visualization, Charts, Tables, and UI Components.`,
        image: `https://tanstack.com${ogImage}`,
        keywords:
          'tanstack,react,reactjs,react query,react table,open source,open source software,oss,software',
      }),
    ],
    links: [
      { rel: 'stylesheet', href: appCss },
      {
        rel: 'stylesheet',
        href: carbonStyles,
      },
      {
        rel: 'apple-touch-icon',
        sizes: '180x180',
        href: '/apple-touch-icon.png',
      },
      {
        rel: 'icon',
        type: 'image/png',
        sizes: '32x32',
        href: '/favicon-32x32.png',
      },
      {
        rel: 'icon',
        type: 'image/png',
        sizes: '16x16',
        href: '/favicon-16x16.png',
      },
      { rel: 'manifest', href: '/site.webmanifest', color: '#fffff' },
      { rel: 'icon', href: '/favicon.ico' },
      {
        rel: 'preload',
        href: '/fonts/inter-v19-latin-regular.woff2',
        as: 'font',
        type: 'font/woff2',
        crossOrigin: '',
      },
      {
        rel: 'preload',
        href: '/fonts/inter-v19-latin-700.woff2',
        as: 'font',
        type: 'font/woff2',
        crossOrigin: '',
      },
      {
        rel: 'preload',
        href: '/fonts/inter-v19-latin-800.woff2',
        as: 'font',
        type: 'font/woff2',
        crossOrigin: '',
      },
      {
        rel: 'preload',
        href: '/fonts/inter-v19-latin-900.woff2',
        as: 'font',
        type: 'font/woff2',
        crossOrigin: '',
      },
    ],
    scripts: [
      // Google Tag Manager script
      {
        children: `
          (function(w,d,s,l,i){w[l]=w[l]||[];w[l].push({'gtm.start':
          new Date().getTime(),event:'gtm.js'});var f=d.getElementsByTagName(s)[0],
          j=d.createElement(s),dl=l!='dataLayer'?'&l='+l:'';j.async=true;j.src=
          'https://www.googletagmanager.com/gtm.js?id='+i+dl;f.parentNode.insertBefore(j,f);
          })(window,document,'script','dataLayer','GTM-5N57KQT4');
        `,
      },
    ],
  }),
<<<<<<< HEAD
=======
  beforeLoad: async (ctx) => {
    if (
      ctx.location.href.match(/\/docs\/(react|vue|angular|svelte|solid)\//gm)
    ) {
      throw redirect({
        href: ctx.location.href.replace(
          /\/docs\/(react|vue|angular|svelte|solid)\//gm,
          '/docs/framework/$1/'
        ),
      })
    }

    // // During SSR only (the only time serverHttpClient exists),
    // // set the auth token for Convex to make HTTP queries with.
    // if (token) {
    //   ctx.context.convexQueryClient.serverHttpClient?.setAuth(token)
    // }
  },
>>>>>>> 36897919
  staleTime: Infinity,
  errorComponent: (props) => {
    return (
      <HtmlWrapper>
        <DefaultCatchBoundary {...props} />
      </HtmlWrapper>
    )
  },
  notFoundComponent: () => {
    return (
      <DocumentWrapper>
        <LibrariesLayout>
          <NotFound />
        </LibrariesLayout>
      </DocumentWrapper>
    )
  },
  component: () => {
    return (
      <DocumentWrapper>
        <Outlet />
      </DocumentWrapper>
    )
  },
})

function DocumentWrapper({ children }: { children: React.ReactNode }) {
  const context = useRouteContext({ from: Route.id })

  return (
    <ConvexBetterAuthProvider
      client={context.convexClient}
      authClient={authClient}
    >
      <ThemeProvider>
        <SearchProvider>
          <HtmlWrapper>{children}</HtmlWrapper>
        </SearchProvider>
      </ThemeProvider>
    </ConvexBetterAuthProvider>
  )
}

function HtmlWrapper({ children }: { children: React.ReactNode }) {
  const matches = useMatches()

  const isLoading = useRouterState({
    select: (s) => s.status === 'pending',
  })

  const [canShowLoading, setShowLoading] = React.useState(false)

  React.useEffect(() => {
    const timeout = setTimeout(() => {
      setShowLoading(true)
    }, 2000)

    return () => {
      clearTimeout(timeout)
    }
  }, [])

  const isRouterPage = useRouterState({
    select: (s) => s.resolvedLocation?.pathname.startsWith('/router'),
  })

  const showDevtools = canShowLoading && isRouterPage

  return (
    <html lang="en" suppressHydrationWarning>
      <head>
        <HeadContent />
        {matches.find((d) => d.staticData?.baseParent) ? (
          <base target="_parent" />
        ) : null}
        <GamScripts />
      </head>
      <body>
        <BackgroundAnimation />
        <React.Suspense fallback={null}>{children}</React.Suspense>
        {showDevtools ? (
          <TanStackRouterDevtoolsInProd position="bottom-right" />
        ) : null}
        {canShowLoading ? (
          <div
            className={`fixed top-0 left-0 h-[300px] w-full
        transition-all duration-300 pointer-events-none
        z-30 dark:h-[200px] dark:bg-white/10! dark:rounded-[100%] ${
          isLoading
            ? 'delay-500 opacity-1 -translate-y-1/2'
            : 'delay-0 opacity-0 -translate-y-full'
        }`}
            style={{
              background: `radial-gradient(closest-side, rgba(0,10,40,0.2) 0%, rgba(0,0,0,0) 100%)`,
            }}
          >
            <div
              className={`absolute top-1/2 left-1/2 -translate-x-1/2 translate-y-[30px] p-2 bg-white/80 dark:bg-gray-800
        rounded-lg shadow-lg`}
            >
              <CgSpinner className="text-3xl animate-spin" />
            </div>
          </div>
        ) : null}
        <SearchModal />
        <noscript>
          <iframe
            src="https://www.googletagmanager.com/ns.html?id=GTM-5N57KQT4"
            height="0"
            width="0"
            style={{ display: 'none', visibility: 'hidden' }}
            title="gtm"
          ></iframe>
        </noscript>
        <Scripts />
      </body>
    </html>
  )
}<|MERGE_RESOLUTION|>--- conflicted
+++ resolved
@@ -38,6 +38,91 @@
   convexQueryClient: ConvexQueryClient
   ensureUser: () => Promise<TanStackUser>
 }>()({
+  head: () => ({
+    meta: [
+      {
+        charSet: 'utf-8',
+      },
+      {
+        name: 'viewport',
+        content: 'width=device-width, initial-scale=1',
+      },
+      ...seo({
+        title:
+          'TanStack | High Quality Open-Source Software for Web Developers',
+        description: `Headless, type-safe, powerful utilities for complex workflows like Data Management, Data Visualization, Charts, Tables, and UI Components.`,
+        image: `https://tanstack.com${ogImage}`,
+        keywords:
+          'tanstack,react,reactjs,react query,react table,open source,open source software,oss,software',
+      }),
+    ],
+    links: [
+      { rel: 'stylesheet', href: appCss },
+      {
+        rel: 'stylesheet',
+        href: carbonStyles,
+      },
+      {
+        rel: 'apple-touch-icon',
+        sizes: '180x180',
+        href: '/apple-touch-icon.png',
+      },
+      {
+        rel: 'icon',
+        type: 'image/png',
+        sizes: '32x32',
+        href: '/favicon-32x32.png',
+      },
+      {
+        rel: 'icon',
+        type: 'image/png',
+        sizes: '16x16',
+        href: '/favicon-16x16.png',
+      },
+      { rel: 'manifest', href: '/site.webmanifest', color: '#fffff' },
+      { rel: 'icon', href: '/favicon.ico' },
+      {
+        rel: 'preload',
+        href: '/fonts/inter-v19-latin-regular.woff2',
+        as: 'font',
+        type: 'font/woff2',
+        crossOrigin: '',
+      },
+      {
+        rel: 'preload',
+        href: '/fonts/inter-v19-latin-700.woff2',
+        as: 'font',
+        type: 'font/woff2',
+        crossOrigin: '',
+      },
+      {
+        rel: 'preload',
+        href: '/fonts/inter-v19-latin-800.woff2',
+        as: 'font',
+        type: 'font/woff2',
+        crossOrigin: '',
+      },
+      {
+        rel: 'preload',
+        href: '/fonts/inter-v19-latin-900.woff2',
+        as: 'font',
+        type: 'font/woff2',
+        crossOrigin: '',
+      },
+    ],
+    scripts: [
+      // Google Tag Manager script
+      {
+        children: `
+          (function(w,d,s,l,i){w[l]=w[l]||[];w[l].push({'gtm.start':
+          new Date().getTime(),event:'gtm.js'});var f=d.getElementsByTagName(s)[0],
+          j=d.createElement(s),dl=l!='dataLayer'?'&l='+l:'';j.async=true;j.src=
+          'https://www.googletagmanager.com/gtm.js?id='+i+dl;f.parentNode.insertBefore(j,f);
+          })(window,document,'script','dataLayer','GTM-5N57KQT4');
+        `,
+      },
+    ],
+  }),
   beforeLoad: async (ctx) => {
     if (
       ctx.location.href.match(/\/docs\/(react|vue|angular|svelte|solid)\//gm)
@@ -49,105 +134,6 @@
         ),
       })
     }
-  },
-  head: () => ({
-    meta: [
-      {
-        charSet: 'utf-8',
-      },
-      {
-        name: 'viewport',
-        content: 'width=device-width, initial-scale=1',
-      },
-      ...seo({
-        title:
-          'TanStack | High Quality Open-Source Software for Web Developers',
-        description: `Headless, type-safe, powerful utilities for complex workflows like Data Management, Data Visualization, Charts, Tables, and UI Components.`,
-        image: `https://tanstack.com${ogImage}`,
-        keywords:
-          'tanstack,react,reactjs,react query,react table,open source,open source software,oss,software',
-      }),
-    ],
-    links: [
-      { rel: 'stylesheet', href: appCss },
-      {
-        rel: 'stylesheet',
-        href: carbonStyles,
-      },
-      {
-        rel: 'apple-touch-icon',
-        sizes: '180x180',
-        href: '/apple-touch-icon.png',
-      },
-      {
-        rel: 'icon',
-        type: 'image/png',
-        sizes: '32x32',
-        href: '/favicon-32x32.png',
-      },
-      {
-        rel: 'icon',
-        type: 'image/png',
-        sizes: '16x16',
-        href: '/favicon-16x16.png',
-      },
-      { rel: 'manifest', href: '/site.webmanifest', color: '#fffff' },
-      { rel: 'icon', href: '/favicon.ico' },
-      {
-        rel: 'preload',
-        href: '/fonts/inter-v19-latin-regular.woff2',
-        as: 'font',
-        type: 'font/woff2',
-        crossOrigin: '',
-      },
-      {
-        rel: 'preload',
-        href: '/fonts/inter-v19-latin-700.woff2',
-        as: 'font',
-        type: 'font/woff2',
-        crossOrigin: '',
-      },
-      {
-        rel: 'preload',
-        href: '/fonts/inter-v19-latin-800.woff2',
-        as: 'font',
-        type: 'font/woff2',
-        crossOrigin: '',
-      },
-      {
-        rel: 'preload',
-        href: '/fonts/inter-v19-latin-900.woff2',
-        as: 'font',
-        type: 'font/woff2',
-        crossOrigin: '',
-      },
-    ],
-    scripts: [
-      // Google Tag Manager script
-      {
-        children: `
-          (function(w,d,s,l,i){w[l]=w[l]||[];w[l].push({'gtm.start':
-          new Date().getTime(),event:'gtm.js'});var f=d.getElementsByTagName(s)[0],
-          j=d.createElement(s),dl=l!='dataLayer'?'&l='+l:'';j.async=true;j.src=
-          'https://www.googletagmanager.com/gtm.js?id='+i+dl;f.parentNode.insertBefore(j,f);
-          })(window,document,'script','dataLayer','GTM-5N57KQT4');
-        `,
-      },
-    ],
-  }),
-<<<<<<< HEAD
-=======
-  beforeLoad: async (ctx) => {
-    if (
-      ctx.location.href.match(/\/docs\/(react|vue|angular|svelte|solid)\//gm)
-    ) {
-      throw redirect({
-        href: ctx.location.href.replace(
-          /\/docs\/(react|vue|angular|svelte|solid)\//gm,
-          '/docs/framework/$1/'
-        ),
-      })
-    }
 
     // // During SSR only (the only time serverHttpClient exists),
     // // set the auth token for Convex to make HTTP queries with.
@@ -155,7 +141,6 @@
     //   ctx.context.convexQueryClient.serverHttpClient?.setAuth(token)
     // }
   },
->>>>>>> 36897919
   staleTime: Infinity,
   errorComponent: (props) => {
     return (
