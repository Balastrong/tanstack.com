import * as React from 'react'
import { CgClose, CgMenuLeft } from 'react-icons/cg'
import {
  FaArrowLeft,
  FaArrowRight,
  FaDiscord,
  FaGithub,
  FaTimes,
} from 'react-icons/fa'
import {
  Link,
  useMatches,
  useNavigate,
  useParams,
} from '@tanstack/react-router'
import { FrameworkSelect } from '~/components/FrameworkSelect'
import { useLocalStorage } from '~/utils/useLocalStorage'
import { DocsLogo } from '~/components/DocsLogo'
import { last } from '~/utils/utils'
import type { SelectOption } from '~/components/FrameworkSelect'
import type { ConfigSchema, MenuItem } from '~/utils/config'
import { create } from 'zustand'
import { Framework, getFrameworkOptions } from '~/libraries'
import { DocsCalloutQueryGG } from '~/components/DocsCalloutQueryGG'
import { DocsCalloutBytes } from '~/components/DocsCalloutBytes'
import { twMerge } from 'tailwind-merge'
import { partners } from '~/utils/partners'
import { GamFooter, GamLeftRailSquare, GamRightRailSquare } from './Gam'
import { AdGate } from '~/contexts/AdsContext'
import { SearchButton } from './SearchButton'

// Create context for width toggle state
const WidthToggleContext = React.createContext<{
  isFullWidth: boolean
  setIsFullWidth: (isFullWidth: boolean) => void
} | null>(null)

export const useWidthToggle = () => {
  const context = React.useContext(WidthToggleContext)
  if (!context) {
    throw new Error('useWidthToggle must be used within a WidthToggleProvider')
  }
  return context
}

// Let's use zustand to wrap the local storage logic. This way
// we'll get subscriptions for free and we can use it in other
// components if we need to.
const useLocalCurrentFramework = create<{
  currentFramework?: string
  setCurrentFramework: (framework: string) => void
}>((set) => ({
  currentFramework:
    typeof document !== 'undefined'
      ? localStorage.getItem('framework') || undefined
      : undefined,
  setCurrentFramework: (framework: string) => {
    localStorage.setItem('framework', framework)
    set({ currentFramework: framework })
  },
}))

/**
 * Use framework in URL path
 * Otherwise use framework in localStorage if it exists for this project
 * Otherwise fallback to react
 */
function useCurrentFramework(frameworks: Framework[]) {
  const navigate = useNavigate()

  const { framework: paramsFramework } = useParams({
    strict: false,
  })

  const localCurrentFramework = useLocalCurrentFramework()

  let framework = (paramsFramework ||
    localCurrentFramework.currentFramework ||
    'react') as Framework

  framework = frameworks.includes(framework) ? framework : 'react'

  const setFramework = React.useCallback(
    (framework: string) => {
      navigate({
        params: (prev) => ({
          ...prev,
          framework,
        }),
      })
      localCurrentFramework.setCurrentFramework(framework)
    },
    [localCurrentFramework, navigate]
  )

  React.useEffect(() => {
    // Set the framework in localStorage if it doesn't exist
    if (!localCurrentFramework.currentFramework) {
      localCurrentFramework.setCurrentFramework(framework)
    }

    // Set the framework in localStorage if it doesn't match the URL
    if (
      paramsFramework &&
      paramsFramework !== localCurrentFramework.currentFramework
    ) {
      localCurrentFramework.setCurrentFramework(paramsFramework)
    }
  })

  return {
    framework,
    setFramework,
  }
}

// Let's use zustand to wrap the local storage logic. This way
// we'll get subscriptions for free and we can use it in other
// components if we need to.
const useLocalCurrentVersion = create<{
  currentVersion?: string
  setCurrentVersion: (version: string) => void
}>((set) => ({
  currentVersion:
    typeof document !== 'undefined'
      ? localStorage.getItem('version') || undefined
      : undefined,
  setCurrentVersion: (version: string) => {
    localStorage.setItem('version', version)
    set({ currentVersion: version })
  },
}))

/**
 * Use framework in URL path
 * Otherwise use framework in localStorage if it exists for this project
 * Otherwise fallback to react
 */
function useCurrentVersion(versions: string[]) {
  const navigate = useNavigate()

  const { version: paramsVersion } = useParams({
    strict: false,
  })

  const localCurrentVersion = useLocalCurrentVersion()

  let version = paramsVersion || localCurrentVersion.currentVersion || 'latest'

  version = versions.includes(version) ? version : 'latest'

  const setVersion = React.useCallback(
    (version: string) => {
      navigate({
        params: (prev: Record<string, string>) => ({
          ...prev,
          version,
        }),
      })
      localCurrentVersion.setCurrentVersion(version)
    },
    [localCurrentVersion, navigate]
  )

  React.useEffect(() => {
    // Set the version in localStorage if it doesn't exist
    if (!localCurrentVersion.currentVersion) {
      localCurrentVersion.setCurrentVersion(version)
    }

    // Set the version in localStorage if it doesn't match the URL
    if (paramsVersion && paramsVersion !== localCurrentVersion.currentVersion) {
      localCurrentVersion.setCurrentVersion(paramsVersion)
    }
  })

  return {
    version,
    setVersion,
  }
}

const useMenuConfig = ({
  config,
  repo,
  frameworks,
}: {
  config: ConfigSchema
  repo: string
  frameworks: Framework[]
}): MenuItem[] => {
  const currentFramework = useCurrentFramework(frameworks)

  const localMenu: MenuItem = {
    label: 'Menu',
    children: [
      {
        label: 'Home',
        to: '..',
      },
      ...(frameworks.length > 1
        ? [
            {
              label: 'Frameworks',
              to: './framework',
            },
          ]
        : []),
      {
        label: 'Contributors',
        to: '/$libraryId/$version/docs/contributors',
      },
      {
        label: (
          <div className="flex items-center gap-2">
            GitHub <FaGithub className="text-lg opacity-20" />
          </div>
        ),
        to: `https://github.com/${repo}`,
      },
      {
        label: (
          <div className="flex items-center gap-2">
            Discord <FaDiscord className="text-lg opacity-20" />
          </div>
        ),
        to: 'https://tlinz.com/discord',
      },
    ],
  }

  return [
    localMenu,
    // Merge the two menus together based on their group labels
    ...config.sections.map((section): MenuItem | undefined => {
      const frameworkDocs = section.frameworks?.find(
        (f) => f.label === currentFramework.framework
      )
      const frameworkItems = frameworkDocs?.children ?? []

      const children = [
        ...section.children.map((d) => ({ ...d, badge: 'core' })),
        ...frameworkItems.map((d) => ({
          ...d,
          badge: currentFramework.framework,
        })),
      ]

      if (children.length === 0) {
        return undefined
      }

      return {
        label: section.label,
        children,
        collapsible: section.collapsible ?? false,
        defaultCollapsed: section.defaultCollapsed ?? false,
      }
    }),
  ].filter((item) => item !== undefined)
}

const useFrameworkConfig = ({ frameworks }: { frameworks: Framework[] }) => {
  const currentFramework = useCurrentFramework(frameworks)

  const frameworkConfig = React.useMemo(() => {
    return {
      label: 'Framework',
      selected: frameworks.includes(currentFramework.framework)
        ? currentFramework.framework
        : 'react',
      available: getFrameworkOptions(frameworks),
      onSelect: (option: { label: string; value: string }) => {
        currentFramework.setFramework(option.value)
      },
    }
  }, [frameworks, currentFramework])

  return frameworkConfig
}

const useVersionConfig = ({ versions }: { versions: string[] }) => {
  const currentVersion = useCurrentVersion(versions)

  const versionConfig = React.useMemo(() => {
    const available = versions.reduce(
      (acc: SelectOption[], version) => {
        acc.push({
          label: version,
          value: version,
        })
        return acc
      },
      [
        {
          label: 'Latest',
          value: 'latest',
        },
      ]
    )

    return {
      label: 'Version',
      selected: versions.includes(currentVersion.version)
        ? currentVersion.version
        : 'latest',
      available,
      onSelect: (option: { label: string; value: string }) => {
        currentVersion.setVersion(option.value)
      },
    }
  }, [currentVersion, versions])

  return versionConfig
}

type DocsLayoutProps = {
  name: string
  version: string
  colorFrom: string
  colorTo: string
  textColor: string
  config: ConfigSchema
  frameworks: Framework[]
  versions: string[]
  repo: string
  children: React.ReactNode
}

export function DocsLayout({
  name,
  version,
  colorFrom,
  colorTo,
  textColor,
  config,
  frameworks,
  versions,
  repo,
  children,
}: DocsLayoutProps) {
  const { libraryId } = useParams({
    from: '/$libraryId/$version/docs',
  })
  const { _splat } = useParams({ strict: false })
  const frameworkConfig = useFrameworkConfig({ frameworks })
  const versionConfig = useVersionConfig({ versions })
  const menuConfig = useMenuConfig({ config, frameworks, repo })

  const matches = useMatches()
  const lastMatch = last(matches)

  const isExample = matches.some((d) => d.pathname.includes('/examples/'))

  const detailsRef = React.useRef<HTMLElement>(null!)

  const flatMenu = React.useMemo(
    () => menuConfig.flatMap((d) => d?.children),
    [menuConfig]
  )

  const docsMatch = matches.find((d) => d.pathname.includes('/docs'))

  const relativePathname = lastMatch.pathname.replace(
    docsMatch!.pathname + '/',
    ''
  )

  const index = flatMenu.findIndex((d) => d?.to === relativePathname)
  const prevItem = flatMenu[index - 1]
  const nextItem = flatMenu[index + 1]

  const [showBytes, setShowBytes] = useLocalStorage('showBytes', true)
  const [isFullWidth, setIsFullWidth] = useLocalStorage('docsFullWidth', false)

  const activePartners = partners.filter(
    (d) => d.libraries?.includes(libraryId as any) && d.status === 'active'
  )

  const menuItems = menuConfig.map((group, i) => {
    const WrapperComp = group.collapsible ? 'details' : 'div'
    const LabelComp = group.collapsible ? 'summary' : 'div'

    const isChildActive = group.children.some((d) => d.to === _splat)
    const configGroupOpenState =
      typeof group.defaultCollapsed !== 'undefined'
        ? !group.defaultCollapsed // defaultCollapsed is true means the group is closed
        : undefined
    const isOpen = isChildActive ? true : configGroupOpenState ?? false

    const detailsProps = group.collapsible ? { open: isOpen } : {}

    return (
      <WrapperComp
        key={`group-${i}`}
        className="[&>summary]:before:mr-[0.4rem] [&>summary]:marker:text-[0.8em] [&>summary]:marker:-ml-[0.3rem] [&>summary]:marker:leading-4 [&>div.ts-sidebar-label]:ml-4 relative select-none"
        {...detailsProps}
      >
        <LabelComp className="text-[.8em] uppercase font-black leading-4 ts-sidebar-label">
          {group?.label}
        </LabelComp>
        <div className="h-2" />
        <ul className="ml-2 text-[.85em] leading-6 list-none">
          {group?.children?.map((child, i) => {
            const linkClasses = `flex gap-2 items-center justify-between group px-2 py-[.1rem] rounded-lg hover:bg-gray-500/10`

            return (
              <li key={i}>
                {child.to.startsWith('http') ? (
                  <a href={child.to} className={linkClasses}>
                    {child.label}
                  </a>
                ) : (
                  <Link
                    to={child.to}
                    params
                    onClick={() => {
                      detailsRef.current.removeAttribute('open')
                    }}
                    activeOptions={{
                      exact: true,
                      includeHash: false,
                      includeSearch: false,
                    }}
                    className="relative"
                  >
                    {(props) => {
                      return (
                        <div className={twMerge(linkClasses)}>
                          <div
                            className={twMerge(
                              'overflow-auto w-full',
                              props.isActive
                                ? `font-bold text-transparent bg-clip-text bg-linear-to-r ${colorFrom} ${colorTo}`
                                : ''
                            )}
                          >
                            {/* <div className="transition group-hover:delay-700 duration-300 group-hover:duration-[2s] group-hover:translate-x-[-50%]"> */}
                            {child.label}
                            {/* </div> */}
                          </div>
                          {child.badge ? (
                            <div
                              className={`text-xs ${
                                props.isActive ? 'opacity-100' : 'opacity-40'
                              } group-hover:opacity-100 font-bold transition-opacity ${
                                child.badge === 'react'
                                  ? 'text-sky-500'
                                  : child.badge === 'solid'
                                  ? 'text-blue-500'
                                  : child.badge === 'svelte'
                                  ? 'text-orange-500'
                                  : child.badge === 'vue'
                                  ? 'text-green-500'
                                  : child.badge === 'angular'
                                  ? 'text-fuchsia-500'
                                  : child.badge === 'qwik'
                                  ? 'text-indigo-500'
                                  : child.badge === 'lit'
                                  ? 'text-emerald-500'
                                  : child.badge === 'vanilla'
                                  ? 'text-yellow-500'
                                  : 'text-gray-500'
                              }`}
                            >
                              {child.badge}
                            </div>
                          ) : null}
                        </div>
                      )
                    }}
                  </Link>
                )}
              </li>
            )
          })}
        </ul>
      </WrapperComp>
    )
  })

  const logo = (
    <DocsLogo
      name={name}
      libraryId={libraryId}
      version={version}
      colorFrom={colorFrom}
      colorTo={colorTo}
    />
  )

  const smallMenu = (
    <div className="lg:hidden bg-white/50 sticky top-0 z-20 dark:bg-black/60 backdrop-blur-lg">
      <details
        ref={detailsRef as any}
        id="docs-details"
        className="border-b border-gray-500/20"
      >
        <summary className="p-4 flex gap-2 items-center justify-between">
          <div className="flex-1 flex gap-2 items-center text-xl md:text-2xl">
            <CgMenuLeft className="icon-open mr-2 cursor-pointer" />
            <CgClose className="icon-close mr-2 cursor-pointer" />
            {logo}
          </div>
        </summary>
        <div className="flex flex-col gap-4 p-4 whitespace-nowrap overflow-y-auto border-t border-gray-500/20 bg-white/20 text-lg dark:bg-black/20">
          <div className="flex gap-4">
            <FrameworkSelect
              label={frameworkConfig.label}
              selected={frameworkConfig.selected}
              available={frameworkConfig.available}
              onSelect={frameworkConfig.onSelect}
            />
            <FrameworkSelect
              label={versionConfig.label}
              selected={versionConfig.selected!}
              available={versionConfig.available}
              onSelect={versionConfig.onSelect}
            />
          </div>
          <SearchButton />
          {menuItems}
        </div>
      </details>
    </div>
  )

  const largeMenu = (
    <div className="bg-white/50 dark:bg-black/30 shadow-xl max-w-[300px] xl:max-w-[350px] 2xl:max-w-[400px] hidden lg:flex flex-col gap-4 h-screen sticky top-0 z-20 dark:border-r border-gray-500/20 transition-all duration-500">
      <div
        className="px-4 pt-4 flex gap-2 items-center text-2xl"
        style={{
          viewTransitionName: `library-name`,
        }}
      >
        {logo}
      </div>
      <div className="px-4">
        <SearchButton />
      </div>
      <div className="flex gap-2 px-4">
        <FrameworkSelect
          className="flex-[3_1_0%]"
          label={frameworkConfig.label}
          selected={frameworkConfig.selected}
          available={frameworkConfig.available}
          onSelect={frameworkConfig.onSelect}
        />
        <FrameworkSelect
          className="flex-[2_1_0%]"
          label={versionConfig.label}
          selected={versionConfig.selected!}
          available={versionConfig.available}
          onSelect={versionConfig.onSelect}
        />
      </div>
      <div className="flex-1 flex flex-col gap-4 px-4 whitespace-nowrap overflow-y-auto text-base pb-8">
        {menuItems}
      </div>
    </div>
  )

  return (
    <WidthToggleContext.Provider value={{ isFullWidth, setIsFullWidth }}>
      <div
        className={`min-h-screen flex flex-col lg:flex-row w-full transition-all duration-300`}
      >
        {smallMenu}
        {largeMenu}
        <div className="flex flex-col max-w-full min-w-0 w-full min-h-0 relative mb-8">
          <div
            className={twMerge(
              `max-w-full min-w-0 flex justify-center w-full min-h-[88dvh] lg:min-h-0`,
              !isExample && !isFullWidth && 'mx-auto w-[1208px]' // page width
            )}
          >
            {children}
          </div>
<<<<<<< HEAD
          <div className="mb-8 py-0! mx-auto max-w-full overflow-x-hidden">
            <GamFooter />
          </div>
=======
          <AdGate>
            <div className="mb-8 !py-0 mx-auto max-w-full overflow-x-hidden">
              <GamFooter />
            </div>
          </AdGate>
>>>>>>> f564338b
          <div className="sticky flex items-center flex-wrap bottom-2 z-10 right-0 text-xs md:text-sm px-1 print:hidden">
            <div className="w-1/2 px-1 flex justify-end flex-wrap">
              {prevItem ? (
                <Link
                  to={prevItem.to}
                  params
                  className="py-1 px-2 bg-white/70 text-black dark:bg-gray-500/40 dark:text-white shadow-lg shadow-black/20 flex items-center justify-center backdrop-blur-sm z-20 rounded-lg overflow-hidden"
                >
                  <div className="flex gap-2 items-center font-bold">
                    <FaArrowLeft />
                    {prevItem.label}
                  </div>
                </Link>
              ) : null}
            </div>
            <div className="w-1/2 px-1 flex justify-start flex-wrap">
              {nextItem ? (
                <Link
                  to={nextItem.to}
                  params
                  className="py-1 px-2 bg-white/70 text-black dark:bg-gray-500/40 dark:text-white shadow-lg shadow-black/20 flex items-center justify-center backdrop-blur-sm z-20 rounded-lg overflow-hidden"
                >
                  <div className="flex gap-2 items-center font-bold">
                    <span
                      className={`bg-linear-to-r ${colorFrom} ${colorTo} bg-clip-text text-transparent`}
                    >
                      {nextItem.label}
                    </span>{' '}
                    <FaArrowRight className={textColor} />
                  </div>
                </Link>
              ) : null}
            </div>
          </div>
        </div>
        <div className="-ml-2 pl-2 w-full lg:w-[340px] shrink-0 lg:sticky lg:top-0 lg:max-h-screen lg:overflow-y-auto lg:overflow-x-hidden">
          <div className="ml-auto flex flex-wrap flex-row justify-center lg:flex-col gap-4">
            <div className="min-w-[250px] bg-white dark:bg-black/40 border-gray-500/20 shadow-xl divide-y divide-gray-500/20 flex flex-col border border-r-0 border-t-0 rounded-bl-lg">
              <div className="uppercase font-black text-center p-3 opacity-50">
                Our Partners
              </div>
              {!activePartners?.length ? (
                <div className="hover:bg-gray-500/10 dark:hover:bg-gray-500/10 transition-colors">
                  <a
                    href={`mailto:partners@tanstack.com?subject=TanStack ${
                      repo.split('/')[1]
                    } Partnership`}
                    className="p-2 block text-xs"
                  >
                    <span className="opacity-50 italic">
                      Wow, it looks like you could be our first partner for this
                      library!
                    </span>{' '}
                    <span className="text-blue-500 font-black">
                      Chat with us!
                    </span>
                  </a>
                </div>
              ) : (
                activePartners
                  .filter((d) => d.sidebarImgLight)
                  .map((partner) => {
                    return (
                      <div
                        key={partner.name}
                        className="overflow-hidden hover:bg-gray-500/10 dark:hover:bg-gray-500/10 transition-colors"
                      >
                        <a
                          href={partner.href}
                          target="_blank"
                          className="px-4 flex flex-col items-center justify-center cursor-pointer gap-1"
                          rel="noreferrer"
                        >
                          <div className="mx-auto max-w-[150px]">
                            <img
                              src={partner.sidebarImgLight}
                              alt={partner.name}
                              className={twMerge(
                                'w-full',
                                partner.sidebarImgClass,
                                'dark:hidden'
                              )}
                            />
                            <img
                              src={
                                partner.sidebarImgDark ||
                                partner.sidebarImgLight
                              }
                              alt={partner.name}
                              className={twMerge(
                                'w-full',
                                partner.sidebarImgClass,
                                'hidden dark:block'
                              )}
                            />
                          </div>
                        </a>
                      </div>
                    )
                  })
              )}
            </div>
            {libraryId === 'query' ? (
              <div className="p-4 bg-white dark:bg-black/40 border-b border-gray-500/20 shadow-xl divide-y divide-gray-500/20 flex flex-col border-t border-l rounded-l-lg">
                <DocsCalloutQueryGG />
              </div>
            ) : null}

            <AdGate>
              <div className="bg-white dark:bg-black/40 border-gray-500/20 shadow-xl flex flex-col border-t border-l border-b p-2 space-y-2 rounded-l-lg">
                <GamRightRailSquare />
              </div>
            </AdGate>

            <AdGate>
              <div className="bg-white dark:bg-black/40 border-gray-500/20 shadow-xl flex flex-col border-t border-l border-b p-2 space-y-2 rounded-l-lg">
                <GamLeftRailSquare />
              </div>
            </AdGate>

            {/* <div className="bg-white dark:bg-black/40 border-gray-500/20 shadow-xl flex flex-col border-t border-l border-b p-4 space-y-2 rounded-l-lg">
              <Carbon />
            </div> */}

            {libraryId !== 'query' ? (
              <div className="p-4 bg-white dark:bg-black/40 border-b border-gray-500/20 shadow-xl divide-y divide-gray-500/20 flex flex-col border-t border-l rounded-l-lg">
                <DocsCalloutBytes />
              </div>
            ) : null}
          </div>
        </div>
        {showBytes ? (
          <div className="w-[300px] max-w-[350px] fixed md:hidden top-1/2 right-2 z-30 -translate-y-1/2 shadow-lg print:hidden">
            <div className="bg-white dark:bg-gray-800 border border-black/10 dark:border-white/10 p-4 md:p-6 rounded-lg">
              {libraryId === 'query' ? (
                <DocsCalloutQueryGG />
              ) : (
                <DocsCalloutBytes />
              )}
              <button
                className="absolute top-0 right-0 p-2 hover:text-red-500 opacity:30 hover:opacity-100"
                onClick={() => {
                  setShowBytes(false)
                }}
              >
                <FaTimes />
              </button>
            </div>
          </div>
        ) : (
          <button
            className="right-0 top-1/2 -translate-y-[50px] fixed lg:hidden print:hidden"
            onClick={() => {
              setShowBytes(true)
            }}
          >
            <div
              className="origin-bottom-right -rotate-90 text-xs bg-white dark:bg-gray-800 border border-gray-100
              hover:bg-rose-600 hover:text-white p-1 px-2 rounded-t-md shadow-md dark:border-0"
            >
              {libraryId === 'query' ? (
                <>
                  <strong>
                    <span role="img" aria-label="crystal ball">
                      &#128302;
                    </span>{' '}
                    Skip the docs?
                  </strong>
                </>
              ) : (
                <>
                  Subscribe to <strong>Bytes</strong>
                </>
              )}
            </div>
          </button>
        )}
      </div>
    </WidthToggleContext.Provider>
  )
}<|MERGE_RESOLUTION|>--- conflicted
+++ resolved
@@ -576,17 +576,11 @@
           >
             {children}
           </div>
-<<<<<<< HEAD
-          <div className="mb-8 py-0! mx-auto max-w-full overflow-x-hidden">
-            <GamFooter />
-          </div>
-=======
           <AdGate>
-            <div className="mb-8 !py-0 mx-auto max-w-full overflow-x-hidden">
+            <div className="mb-8 py-0! mx-auto max-w-full overflow-x-hidden">
               <GamFooter />
             </div>
           </AdGate>
->>>>>>> f564338b
           <div className="sticky flex items-center flex-wrap bottom-2 z-10 right-0 text-xs md:text-sm px-1 print:hidden">
             <div className="w-1/2 px-1 flex justify-end flex-wrap">
               {prevItem ? (
