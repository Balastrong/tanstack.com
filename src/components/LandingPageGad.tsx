import { Link } from '@tanstack/react-router'
import { GamFooter } from './Gam'
import { AdGate } from '~/contexts/AdsContext'

export default function LandingPageGad() {
  return (
<<<<<<< HEAD
    <div className={`lg:max-[400px] px-4 mx-auto`}>
      <div className="flex flex-col gap-4 items-center">
        <div className="shadow-lg rounded-lg overflow-hidden bg-white dark:bg-gray-800 dark:text-white mx-auto">
          <GamFooter />
        </div>
        <div
          className="text-xs bg-gray-500/10 py-2 px-4 rounded text-gray-600 dark:text-gray-300
                dark:bg-gray-500/20 self-center text-center w-[500px] max-w-full space-y-2"
        >
          <div>
            <span className="font-medium italic">
              An ad on an open source project?
            </span>{' '}
            <span className="font-black">What is this, 1999?</span>
          </div>
          <div>
            <span className="font-medium italic">Please...</span> TanStack is
            100% privately owned, with no paid products, venture capital, or
            acquisition plans. We're a small team dedicated to creating software
            used by millions daily. What did you expect?
          </div>
          <div>
            <Link
              to="/ethos"
              className="text-gray-600 dark:text-gray-200 font-bold underline"
=======
    <AdGate>
      <div className={`lg:max-[400px] px-4 mx-auto`}>
        <div className="flex flex-col gap-4 items-center">
          <div className="shadow-lg rounded-lg overflow-hidden bg-white dark:bg-gray-800 dark:text-white mx-auto">
            <GamFooter />
            <div
              className="text-xs bg-gray-500 bg-opacity-10 py-2 px-4 rounded text-gray-600 dark:text-gray-300
                dark:bg-opacity-20 self-center text-center w-[500px] max-w-full space-y-2"
>>>>>>> f564338b
            >
              <div>
                <span className="font-medium italic">
                  An ad on an open source project?
                </span>{' '}
                <span className="font-black">What is this, 1999?</span>
              </div>
              <div>
                <span className="font-medium italic">Please...</span> TanStack
                is 100% privately owned, with no paid products, venture capital,
                or acquisition plans. We're a small team dedicated to creating
                software used by millions daily. What did you expect?
              </div>
              <div>
                <Link
                  to="/ethos"
                  className="text-gray-600 dark:text-gray-200 font-bold underline"
                >
                  Check out our ethos
                </Link>{' '}
                to learn more about how we plan on sticking around (and staying
                relevant) for the long-haul.
              </div>
            </div>
          </div>
        </div>
      </div>
    </AdGate>
  )
}<|MERGE_RESOLUTION|>--- conflicted
+++ resolved
@@ -4,43 +4,29 @@
 
 export default function LandingPageGad() {
   return (
-<<<<<<< HEAD
-    <div className={`lg:max-[400px] px-4 mx-auto`}>
-      <div className="flex flex-col gap-4 items-center">
-        <div className="shadow-lg rounded-lg overflow-hidden bg-white dark:bg-gray-800 dark:text-white mx-auto">
-          <GamFooter />
-        </div>
-        <div
-          className="text-xs bg-gray-500/10 py-2 px-4 rounded text-gray-600 dark:text-gray-300
-                dark:bg-gray-500/20 self-center text-center w-[500px] max-w-full space-y-2"
-        >
-          <div>
-            <span className="font-medium italic">
-              An ad on an open source project?
-            </span>{' '}
-            <span className="font-black">What is this, 1999?</span>
-          </div>
-          <div>
-            <span className="font-medium italic">Please...</span> TanStack is
-            100% privately owned, with no paid products, venture capital, or
-            acquisition plans. We're a small team dedicated to creating software
-            used by millions daily. What did you expect?
-          </div>
-          <div>
-            <Link
-              to="/ethos"
-              className="text-gray-600 dark:text-gray-200 font-bold underline"
-=======
     <AdGate>
       <div className={`lg:max-[400px] px-4 mx-auto`}>
         <div className="flex flex-col gap-4 items-center">
           <div className="shadow-lg rounded-lg overflow-hidden bg-white dark:bg-gray-800 dark:text-white mx-auto">
             <GamFooter />
-            <div
-              className="text-xs bg-gray-500 bg-opacity-10 py-2 px-4 rounded text-gray-600 dark:text-gray-300
-                dark:bg-opacity-20 self-center text-center w-[500px] max-w-full space-y-2"
->>>>>>> f564338b
-            >
+          </div>
+          <div
+            className="text-xs bg-gray-500/10 py-2 px-4 rounded text-gray-600 dark:text-gray-300
+                dark:bg-gray-500/20 self-center text-center w-[500px] max-w-full space-y-2"
+          >
+            <div>
+              <span className="font-medium italic">
+                An ad on an open source project?
+              </span>{' '}
+              <span className="font-black">What is this, 1999?</span>
+            </div>
+            <div>
+              <span className="font-medium italic">Please...</span> TanStack is
+              100% privately owned, with no paid products, venture capital, or
+              acquisition plans. We're a small team dedicated to creating
+              software used by millions daily. What did you expect?
+            </div>
+            <div>
               <div>
                 <span className="font-medium italic">
                   An ad on an open source project?
